--- conflicted
+++ resolved
@@ -1,7 +1,3 @@
-<<<<<<< HEAD
-import { CommandType, CommandData, QueryType } from './constants';
-import { IRcDiff } from './config';
-=======
 import {
     Command,
     Query,
@@ -11,15 +7,9 @@
     VideoInputsQuery,
 } from './constants';
 import { RcDiff } from './config';
->>>>>>> d7d3c9e8
 
 export interface Playable {
     destroy: () => void;
-<<<<<<< HEAD
-    onChange: (rcDiff: IRcDiff) => void;
-    command(type: CommandType, payload?: CommandData): void;
-    query(type: QueryType): Promise<any>;
-=======
     onChange: (rcDiff: RcDiff) => void;
     command(command: Command): void;
     query(
@@ -27,5 +17,4 @@
     ): Promise<MediaDeviceInfo[]>;
     query(query: TimeQuery): Promise<number>;
     query(query: Query): Promise<QueryResult>;
->>>>>>> d7d3c9e8
 }