--- conflicted
+++ resolved
@@ -3,15 +3,9 @@
 import * as io from 'socket.io-client';
 import { cloneDeep } from 'lodash';
 import { ChildProcess } from 'child_process';
-<<<<<<< HEAD
-import { IRc, IRcDiff, IImportedHash } from './config';
-import { IPlayable } from './playable';
-import { IShader, CommandType, CommandData, QueryType } from './constants';
-=======
 import { Rc, RcDiff, ImportedHash } from './config';
 import { Playable } from './playable';
 import { Shader, Command, Query, QueryResult } from './constants';
->>>>>>> d7d3c9e8
 import { convertPathForServer } from './utils';
 
 interface PlayerState {
@@ -90,14 +84,6 @@
         }
     }
 
-<<<<<<< HEAD
-    query(type: QueryType) {
-        return new Promise<any>((resolve, reject) => {
-            this.io.emit(
-                'query',
-                { type },
-                (err: string | null, value?: any) => {
-=======
     // eslint-disable-next-line
     public query(query: Query): Promise<any> {
         return new Promise<QueryResult>((resolve, reject): void => {
@@ -105,7 +91,6 @@
                 'query',
                 query,
                 (err: Error, value?: QueryResult): void => {
->>>>>>> d7d3c9e8
                     if (err) {
                         return reject(err);
                     } else {
@@ -116,13 +101,8 @@
         });
     }
 
-<<<<<<< HEAD
-    private convertPaths(IMPORTED: IImportedHash) {
-        Object.keys(IMPORTED).forEach(key => {
-=======
     private convertPaths(IMPORTED: ImportedHash): ImportedHash {
         Object.keys(IMPORTED).forEach((key): void => {
->>>>>>> d7d3c9e8
             IMPORTED[key].PATH = convertPathForServer(
                 this.state.projectPath,
                 this.port,
