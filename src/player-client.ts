import * as io from 'socket.io-client';
import Player from './player';
import View from './view';
<<<<<<< HEAD
import { IRc, IRcDiff } from './config';
import { IShader, ICommand, IQuery } from './constants';
=======
import { Rc, RcDiff } from './config';
import { Shader, Command, Query, QueryResult } from './constants';
>>>>>>> d7d3c9e8

interface CreateOpts {
    rc: Rc;
    isPlaying: boolean;
    lastShader: Shader;
}

export default class PlayerClient {
    private socket: SocketIOClient.Socket;
    private player: Player | null = null;
    private wrapper: HTMLElement = document.body;
    private timer: number | null = null;

    public constructor() {
        this.socket = io({
            autoConnect: false,
        });

        this.socket.on(
            'create',
            ({ rc, isPlaying, lastShader }: CreateOpts): void => {
                if (this.timer) {
                    clearTimeout(this.timer);
                }
                if (!this.player) {
                    const view = new View(this.wrapper);
                    this.player = new Player(view, rc, isPlaying, lastShader);
                }
            },
        );
        this.socket.on('destroy', (): void => {
            this.player && this.player.destroy();
        });
        this.socket.on('onChange', (rcDiff: RcDiff): void => {
            this.player && this.player.onChange(rcDiff);
        });
        this.socket.on('command', (command: Command): void => {
            this.player && this.player.command(command);
        });
        this.socket.on(
            'query',
            (
<<<<<<< HEAD
                data: IQuery,
                callback: (err: string | null, value?: any) => void,
            ) => {
=======
                query: Query,
                callback: (err: string | null, value?: QueryResult) => void,
            ): void => {
>>>>>>> d7d3c9e8
                if (!this.player) {
                    return callback('[VEDA] Player is not initialized.');
                }

                this.player
<<<<<<< HEAD
                    .query(data.type)
                    .then(value => callback(null, value), callback);
            },
        );
        this.socket.on('connect', () => {
=======
                    .query(query)
                    .then((value): void => callback(null, value), callback);
            },
        );
        this.socket.on('connect', (): void => {
>>>>>>> d7d3c9e8
            console.log('[VEDA] Connected to the server');
            this.poll();
        });
        this.socket.on('disconnect', (): void => {
            console.log('[VEDA] Disconnected');
        });
    }

    public connect(): void {
        this.socket.open();
    }

    private poll = (): void => {
        this.socket.emit('ready');
        this.timer = window.setTimeout(this.poll, 1000);
    };
}<|MERGE_RESOLUTION|>--- conflicted
+++ resolved
@@ -1,13 +1,8 @@
 import * as io from 'socket.io-client';
 import Player from './player';
 import View from './view';
-<<<<<<< HEAD
-import { IRc, IRcDiff } from './config';
-import { IShader, ICommand, IQuery } from './constants';
-=======
 import { Rc, RcDiff } from './config';
 import { Shader, Command, Query, QueryResult } from './constants';
->>>>>>> d7d3c9e8
 
 interface CreateOpts {
     rc: Rc;
@@ -50,33 +45,19 @@
         this.socket.on(
             'query',
             (
-<<<<<<< HEAD
-                data: IQuery,
-                callback: (err: string | null, value?: any) => void,
-            ) => {
-=======
                 query: Query,
                 callback: (err: string | null, value?: QueryResult) => void,
             ): void => {
->>>>>>> d7d3c9e8
                 if (!this.player) {
                     return callback('[VEDA] Player is not initialized.');
                 }
 
                 this.player
-<<<<<<< HEAD
-                    .query(data.type)
-                    .then(value => callback(null, value), callback);
-            },
-        );
-        this.socket.on('connect', () => {
-=======
                     .query(query)
                     .then((value): void => callback(null, value), callback);
             },
         );
         this.socket.on('connect', (): void => {
->>>>>>> d7d3c9e8
             console.log('[VEDA] Connected to the server');
             this.poll();
         });
