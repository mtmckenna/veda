import { BlendMode } from './config';

export const INITIAL_FRAGMENT_SHADER = `
precision mediump float;
uniform float time;
uniform vec2 mouse;
uniform vec2 resolution;

void main() {
    vec2 uv = gl_FragCoord.xy / resolution.xy;
    gl_FragColor = vec4(uv,0.5+0.5*sin(time),1.0);
}
`;

export const INITIAL_SOUND_SHADER = `
precision mediump float;
vec2 mainSound(in float time) {
    return vec2(sin(time* 440.), sin(time * 660.));
}
`;

export const INITIAL_SHADER = [
    {
        fs: INITIAL_FRAGMENT_SHADER,
    },
];

interface PassModel {
    PATH: string;
}

export interface Pass {
    MODEL?: PassModel;
    TARGET?: string;
    vs?: string;
    fs?: string;
    FLOAT?: boolean;
    WIDTH?: string;
    HEIGHT?: string;
    BLEND?: BlendMode;
}

export type Shader = Pass[];
export type SoundShader = string;

// eslint-disable-next-line @typescript-eslint/no-explicit-any
export type VedaStatus = any;

export interface OscData {
    name: string;
    data: number[];
}

<<<<<<< HEAD
export type CommandType =
    | 'PLAY'
    | 'STOP'
    | 'LOAD_SHADER'
    | 'PLAY_SOUND'
    | 'STOP_SOUND'
    | 'LOAD_SOUND_SHADER'
    | 'SET_OSC'
    | 'START_RECORDING'
    | 'STOP_RECORDING'
    | 'TOGGLE_FULLSCREEN';
export type CommandData = void | IShader | string | IOscData;
export interface ICommand {
    type: CommandType;
    data: CommandData;
}

export type QueryType = 'TIME';
export interface IQuery {
    type: QueryType;
}
=======
export interface LoadShaderCommand {
    type: 'LOAD_SHADER';
    shader: Shader;
}

export interface LoadSoundShaderCommand {
    type: 'LOAD_SOUND_SHADER';
    shader: string;
}

export interface PlayCommand {
    type: 'PLAY';
}

export interface PlaySoundCommand {
    type: 'PLAY_SOUND';
}

export interface SetOscCommand {
    type: 'SET_OSC';
    data: OscData;
}

export interface StartRecordingCommand {
    type: 'START_RECORDING';
}

export interface StopCommand {
    type: 'STOP';
}

export interface StopRecordingCommand {
    type: 'STOP_RECORDING';
}

export interface StopSoundCommand {
    type: 'STOP_SOUND';
}

export interface ToggleFullscreenCommand {
    type: 'TOGGLE_FULLSCREEN';
}

export type Command =
    | LoadShaderCommand
    | LoadSoundShaderCommand
    | PlayCommand
    | PlaySoundCommand
    | SetOscCommand
    | StartRecordingCommand
    | StopCommand
    | StopRecordingCommand
    | StopSoundCommand
    | ToggleFullscreenCommand;

export interface AudioInputsQuery {
    type: 'AUDIO_INPUTS';
}

export interface TimeQuery {
    type: 'TIME';
}

export interface VideoInputsQuery {
    type: 'VIDEO_INPUTS';
}

export type Query = AudioInputsQuery | TimeQuery | VideoInputsQuery;
export type QueryResult = number | MediaDeviceInfo[];
>>>>>>> d7d3c9e8
<|MERGE_RESOLUTION|>--- conflicted
+++ resolved
@@ -51,29 +51,6 @@
     data: number[];
 }
 
-<<<<<<< HEAD
-export type CommandType =
-    | 'PLAY'
-    | 'STOP'
-    | 'LOAD_SHADER'
-    | 'PLAY_SOUND'
-    | 'STOP_SOUND'
-    | 'LOAD_SOUND_SHADER'
-    | 'SET_OSC'
-    | 'START_RECORDING'
-    | 'STOP_RECORDING'
-    | 'TOGGLE_FULLSCREEN';
-export type CommandData = void | IShader | string | IOscData;
-export interface ICommand {
-    type: CommandType;
-    data: CommandData;
-}
-
-export type QueryType = 'TIME';
-export interface IQuery {
-    type: QueryType;
-}
-=======
 export interface LoadShaderCommand {
     type: 'LOAD_SHADER';
     shader: Shader;
@@ -142,5 +119,4 @@
 }
 
 export type Query = AudioInputsQuery | TimeQuery | VideoInputsQuery;
-export type QueryResult = number | MediaDeviceInfo[];
->>>>>>> d7d3c9e8
+export type QueryResult = number | MediaDeviceInfo[];